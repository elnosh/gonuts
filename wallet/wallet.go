--- conflicted
+++ resolved
@@ -26,12 +26,9 @@
 	currentMint *walletMint
 	// array of mints that have been trusted
 	mints map[string]walletMint
-<<<<<<< HEAD
 
 	proofs           []*cashurpc.Proof
 	domainSeparation bool
-=======
->>>>>>> df19c627
 }
 
 type walletMint struct {
@@ -46,24 +43,11 @@
 	if err != nil {
 		return nil, err
 	}
-<<<<<<< HEAD
 	return &walletMint{mintURL, activeKeysets}, nil
 }
 
+// addMint adds the mint to the list of mints trusted by the wallet
 func (w *Wallet) addMint(ctx context.Context, mint string) (*walletMint, error) {
-=======
-
-	inactiveKeysets, err := GetMintInactiveKeysets(mintURL)
-	if err != nil {
-		return nil, err
-	}
-
-	return &walletMint{mintURL, activeKeysets, inactiveKeysets}, nil
-}
-
-// addMint adds the mint to the list of mints trusted by the wallet
-func (w *Wallet) addMint(mint string) (*walletMint, error) {
->>>>>>> df19c627
 	url, err := url.Parse(mint)
 	if err != nil {
 		return nil, fmt.Errorf("invalid mint url: %v", err)
@@ -110,13 +94,6 @@
 		}
 	}
 	wallet.mints[config.CurrentMintURL] = *currentMint
-
-<<<<<<< HEAD
-	wallet.proofs = wallet.db.GetProofs()
-	wallet.domainSeparation = true
-
-=======
->>>>>>> df19c627
 	return wallet, nil
 }
 
@@ -155,15 +132,10 @@
 	}
 	return activeKeysets, nil
 }
-<<<<<<< HEAD
+
+// GetBalance returns the total balance aggregated from all proofs
 func (w *Wallet) GetBalance() uint64 {
 	return cashu.Amount(w.proofs)
-=======
-
-// GetBalance returns the total balance aggregated from all proofs
-func (w *Wallet) GetBalance() uint64 {
-	return w.db.GetProofs().Amount()
->>>>>>> df19c627
 }
 
 // GetBalanceByMints returns a map of string mint
@@ -184,17 +156,11 @@
 	return mintsBalances
 }
 
-<<<<<<< HEAD
+// RequestMint requests a mint quote to the wallet's current mint
+// for the specified amount
 func (w *Wallet) RequestMint(ctx context.Context, amount uint64) (*cashurpc.PostMintQuoteBolt11Response, error) {
 	mintRequest := &cashurpc.PostMintQuoteBolt11Request{Amount: amount, Unit: "sat"}
 	mintResponse, err := PostMintQuoteBolt11(ctx, w.currentMint.mintURL, mintRequest)
-=======
-// RequestMint requests a mint quote to the wallet's current mint
-// for the specified amount
-func (w *Wallet) RequestMint(amount uint64) (*nut04.PostMintQuoteBolt11Response, error) {
-	mintRequest := nut04.PostMintQuoteBolt11Request{Amount: amount, Unit: "sat"}
-	mintResponse, err := PostMintQuoteBolt11(w.currentMint.mintURL, mintRequest)
->>>>>>> df19c627
 	if err != nil {
 		return nil, err
 	}
@@ -220,14 +186,9 @@
 	return mintResponse, nil
 }
 
-<<<<<<< HEAD
+// CheckQuotePaid reports whether the mint quote has been paid
 func (w *Wallet) CheckQuotePaid(ctx context.Context, quoteId string) bool {
 	mintQuote, err := GetMintQuoteState(ctx, w.currentMint.mintURL, quoteId)
-=======
-// CheckQuotePaid reports whether the mint quote has been paid
-func (w *Wallet) CheckQuotePaid(quoteId string) bool {
-	mintQuote, err := GetMintQuoteState(w.currentMint.mintURL, quoteId)
->>>>>>> df19c627
 	if err != nil {
 		return false
 	}
@@ -235,18 +196,13 @@
 	return mintQuote.Paid
 }
 
-<<<<<<< HEAD
-func (w *Wallet) MintTokens(ctx context.Context, quoteId string) ([]*cashurpc.Proof, error) {
-	mintQuote, err := GetMintQuoteState(ctx, w.currentMint.mintURL, quoteId)
-=======
 // MintTokens will check whether if the mint quote has been paid.
 // If yes, it will create blinded messages that will send to the mint
 // to get the blinded signatures.
 // If successful, it will unblind the signatures to generate proofs
 // and store the proofs in the db.
-func (w *Wallet) MintTokens(quoteId string) (cashu.Proofs, error) {
-	mintQuote, err := GetMintQuoteState(w.currentMint.mintURL, quoteId)
->>>>>>> df19c627
+func (w *Wallet) MintTokens(ctx context.Context, quoteId string) ([]*cashurpc.Proof, error) {
+	mintQuote, err := GetMintQuoteState(ctx, w.currentMint.mintURL, quoteId)
 	if err != nil {
 		return nil, err
 	}
@@ -269,14 +225,8 @@
 		return nil, fmt.Errorf("error creating blinded messages: %v", err)
 	}
 
-<<<<<<< HEAD
 	postMintRequest := &cashurpc.PostMintBolt11Request{Quote: quoteId, Outputs: blindedMessages}
 	mintResponse, err := PostMintBolt11(ctx, w.currentMint.mintURL, postMintRequest)
-=======
-	// request mint to sign the blinded messages
-	postMintRequest := nut04.PostMintBolt11Request{Quote: quoteId, Outputs: blindedMessages}
-	mintResponse, err := PostMintBolt11(w.currentMint.mintURL, postMintRequest)
->>>>>>> df19c627
 	if err != nil {
 		return nil, err
 	}
@@ -286,10 +236,6 @@
 	if err != nil {
 		return nil, fmt.Errorf("error constructing proofs: %v", err)
 	}
-<<<<<<< HEAD
-	fmt.Println("sig")
-	fmt.Println(mintResponse.Signatures)
-=======
 
 	// mark invoice as redeemed
 	invoice.Settled = true
@@ -299,24 +245,17 @@
 		return nil, err
 	}
 
->>>>>>> df19c627
 	// store proofs in db
 	err = w.saveProofs(proofs)
 	if err != nil {
 		return nil, fmt.Errorf("error storing proofs: %v", err)
 	}
-	fmt.Println(proofs)
 	return proofs, nil
 }
 
-<<<<<<< HEAD
+// Send will return a cashu token with proofs for the given amount
 func (w *Wallet) Send(ctx context.Context, amount uint64, mintURL string) (*cashurpc.TokenV3, error) {
 	proofsToSend, err := w.getProofsForAmount(ctx, amount, mintURL)
-=======
-// Send will return a cashu token with proofs for the given amount
-func (w *Wallet) Send(amount uint64, mintURL string) (*cashu.Token, error) {
-	proofsToSend, err := w.getProofsForAmount(amount, mintURL)
->>>>>>> df19c627
 	if err != nil {
 		return nil, err
 	}
@@ -326,13 +265,8 @@
 }
 
 // Receives Cashu token. If swap is true, it will swap the funds to the configured default mint.
-<<<<<<< HEAD
-// If false, it will add the proofs from the trusted mint.
+// If false, it will add the proofs from the mint and add that mint to the list of trusted mints.
 func (w *Wallet) Receive(ctx context.Context, token *cashurpc.TokenV3, swap bool) (uint64, error) {
-=======
-// If false, it will add the proofs from the mint and add that mint to the list of trusted mints.
-func (w *Wallet) Receive(token cashu.Token, swap bool) (uint64, error) {
->>>>>>> df19c627
 	if swap {
 		trustedMintProofs, err := w.swapToTrusted(ctx, token)
 		if err != nil {
@@ -345,15 +279,9 @@
 			proofsToSwap = append(proofsToSwap, tokenProof.Proofs...)
 		}
 
-<<<<<<< HEAD
-		tokenMintURL := "localhost:3339"
-
-		mint, err := w.addMint(ctx, tokenMintURL)
-=======
 		// add mint to list of trusted mints
 		tokenMintURL := token.Token[0].Mint
 		mint, err := w.addMint(tokenMintURL)
->>>>>>> df19c627
 		if err != nil {
 			return 0, err
 		}
@@ -365,24 +293,14 @@
 			break
 		}
 
-<<<<<<< HEAD
+		// create blinded messages
 		outputs, secrets, rs, err := w.CreateBlindedMessages(totalAmount(token), activeSatKeyset)
-=======
-		// create blinded messages
-		outputs, secrets, rs, err := w.CreateBlindedMessages(token.TotalAmount(), activeSatKeyset)
->>>>>>> df19c627
 		if err != nil {
 			return 0, fmt.Errorf("CreateBlindedMessages: %v", err)
 		}
 
-<<<<<<< HEAD
 		swapRequest := &cashurpc.SwapRequest{Inputs: proofsToSwap, Outputs: outputs}
 		swapResponse, err := PostSwap(ctx, tokenMintURL, swapRequest)
-=======
-		// make swap request to mint
-		swapRequest := nut03.PostSwapRequest{Inputs: proofsToSwap, Outputs: outputs}
-		swapResponse, err := PostSwap(tokenMintURL, swapRequest)
->>>>>>> df19c627
 		if err != nil {
 			return 0, err
 		}
@@ -397,7 +315,6 @@
 		return cashu.Amount(proofs), nil
 	}
 }
-<<<<<<< HEAD
 func totalAmount(token *cashurpc.TokenV3) uint64 {
 	var total uint64
 	for _, baseToken := range token.Token {
@@ -407,13 +324,9 @@
 	}
 	return total
 }
-func (w *Wallet) swapToTrusted(ctx context.Context, token *cashurpc.TokenV3) ([]*cashurpc.Proof, error) {
-=======
-
 // swapToTrusted will swap the proofs from mint in the token
 // to the wallet's configured default mint
-func (w *Wallet) swapToTrusted(token cashu.Token) (cashu.Proofs, error) {
->>>>>>> df19c627
+func (w *Wallet) swapToTrusted(ctx context.Context, token *cashurpc.TokenV3) ([]*cashurpc.Proof, error) {
 	invoicePct := 0.99
 	tokenAmount := totalAmount(token)
 	tokenMintURL := token.Token[0].Mint
@@ -429,26 +342,17 @@
 	var err error
 
 	for {
-<<<<<<< HEAD
-		mintResponse, err = w.RequestMint(ctx, uint64(amount))
-=======
 		// request a mint quote from the configured default mint
 		// this will generate an invoice from the trusted mint
-		mintResponse, err = w.RequestMint(uint64(amount))
->>>>>>> df19c627
+		mintResponse, err = w.RequestMint(ctx, uint64(amount))
 		if err != nil {
 			return nil, fmt.Errorf("error requesting mint: %v", err)
 		}
 
-<<<<<<< HEAD
-		meltRequest := &cashurpc.PostMeltQuoteBolt11Request{Request: mintResponse.Request, Unit: "sat"}
-		meltQuoteResponse, err = PostMeltQuoteBolt11(ctx, tokenMintURL, meltRequest)
-=======
 		// request melt quote from untrusted mint which will
 		// request mint to pay invoice generated from trusted mint in previous mint request
 		meltRequest := nut05.PostMeltQuoteBolt11Request{Request: mintResponse.Request, Unit: "sat"}
-		meltQuoteResponse, err = PostMeltQuoteBolt11(tokenMintURL, meltRequest)
->>>>>>> df19c627
+		meltQuoteResponse, err = PostMeltQuoteBolt11(ctx, tokenMintURL, meltRequest)
 		if err != nil {
 			return nil, fmt.Errorf("error with melt request: %v", err)
 		}
@@ -463,14 +367,9 @@
 		}
 	}
 
-<<<<<<< HEAD
+	// request untrusted mint to pay invoice generated from trusted mint
 	meltBolt11Request := &cashurpc.PostMeltBolt11Request{Quote: meltQuoteResponse.Quote, Inputs: proofsToSwap}
 	meltBolt11Response, err := PostMeltBolt11(ctx, tokenMintURL, meltBolt11Request)
-=======
-	// request untrusted mint to pay invoice generated from trusted mint
-	meltBolt11Request := nut05.PostMeltBolt11Request{Quote: meltQuoteResponse.Quote, Inputs: proofsToSwap}
-	meltBolt11Response, err := PostMeltBolt11(tokenMintURL, meltBolt11Request)
->>>>>>> df19c627
 	if err != nil {
 		return nil, fmt.Errorf("error melting token: %v", err)
 	}
@@ -488,12 +387,8 @@
 	}
 }
 
-<<<<<<< HEAD
+// Melt will request the mint to pay the given invoice
 func (w *Wallet) Melt(ctx context.Context, invoice string, mint string) (*cashurpc.PostMeltBolt11Response, error) {
-=======
-// Melt will request the mint to pay the given invoice
-func (w *Wallet) Melt(invoice string, mint string) (*nut05.PostMeltBolt11Response, error) {
->>>>>>> df19c627
 	selectedMint, ok := w.mints[mint]
 	if !ok {
 		return nil, errors.New("mint does not exist")
@@ -511,36 +406,18 @@
 		return nil, err
 	}
 
-<<<<<<< HEAD
 	meltBolt11Request := &cashurpc.PostMeltBolt11Request{Quote: meltQuoteResponse.Quote, Inputs: proofs}
 	meltBolt11Response, err := PostMeltBolt11(ctx, selectedMint.mintURL, meltBolt11Request)
-	if err != nil {
-		return nil, err
-	}
-
-	// only delete proofs after invoice has been paid
-	if meltBolt11Response.Paid {
-		for _, proof := range proofs {
-			w.db.DeleteProof(proof.Secret)
-		}
-=======
-	meltBolt11Request := nut05.PostMeltBolt11Request{Quote: meltQuoteResponse.Quote, Inputs: proofs}
-	meltBolt11Response, err := PostMeltBolt11(selectedMint.mintURL, meltBolt11Request)
 	if err != nil || !meltBolt11Response.Paid {
-		// save proofs if invoice was not paid
-		w.saveProofs(proofs)
->>>>>>> df19c627
+			// save proofs if invoice was not paid
+			w.saveProofs(proofs)
 	}
 	return meltBolt11Response, err
 }
 
-<<<<<<< HEAD
-func (w *Wallet) GetProofsByMint(mintURL string) ([]*cashurpc.Proof, error) {
-=======
 // GetProofsByMint will return an array of proofs that are from
 // the passed mint
-func (w *Wallet) GetProofsByMint(mintURL string) (cashu.Proofs, error) {
->>>>>>> df19c627
+func (w *Wallet) GetProofsByMint(mintURL string) ([]*cashurpc.Proof, error) {
 	selectedMint, ok := w.mints[mintURL]
 	if !ok {
 		return nil, errors.New("mint does not exist")
@@ -555,13 +432,9 @@
 	return proofs, nil
 }
 
-<<<<<<< HEAD
-func (w *Wallet) getProofsForAmount(ctx context.Context, amount uint64, mintURL string) ([]*cashurpc.Proof, error) {
-=======
 // getProofsForAmount will return proofs from mint that equal to given amount.
 // It returns error if wallet does not have enough proofs to fulfill amount
-func (w *Wallet) getProofsForAmount(amount uint64, mintURL string) (cashu.Proofs, error) {
->>>>>>> df19c627
+func (w *Wallet) getProofsForAmount(ctx context.Context, amount uint64, mintURL string) ([]*cashurpc.Proof, error) {
 	selectedMint, ok := w.mints[mintURL]
 	if !ok {
 		return nil, errors.New("mint does not exist")
@@ -573,14 +446,9 @@
 		return nil, errors.New("not enough funds in selected mint")
 	}
 
-<<<<<<< HEAD
 	// use proofs from inactive keysets first
 	activeKeysetProofs := make([]*cashurpc.Proof, 0)
 	inactiveKeysetProofs := make([]*cashurpc.Proof, 0)
-=======
-	activeKeysetProofs := cashu.Proofs{}
-	inactiveKeysetProofs := cashu.Proofs{}
->>>>>>> df19c627
 	mintProofs, err := w.GetProofsByMint(mintURL)
 	if err != nil {
 		return nil, err
