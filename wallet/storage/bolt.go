--- conflicted
+++ resolved
@@ -58,23 +58,18 @@
 	})
 }
 
-<<<<<<< HEAD
-// it will return list of all proofs with ids in the list
-func (db *BoltDB) GetProofs(ids []string) cashurpc.Proofs {
+// return all proofs from db
+func (db *BoltDB) GetProofs() cashurpc.Proofs {
 	proofs := cashurpc.Proofs{}
-=======
-// return all proofs from db
-func (db *BoltDB) GetProofs() cashu.Proofs {
-	proofs := cashu.Proofs{}
 
 	db.bolt.View(func(tx *bolt.Tx) error {
 		proofsb := tx.Bucket([]byte(proofsBucket))
 
 		c := proofsb.Cursor()
 		for k, v := c.First(); k != nil; k, v = c.Next() {
-			var proof cashu.Proof
+			var proof cashurpc.Proof
 			if err := json.Unmarshal(v, &proof); err != nil {
-				proofs = cashu.Proofs{}
+				proofs = cashurpc.Proofs{}
 				return nil
 			}
 			proofs = append(proofs, proof)
@@ -84,9 +79,8 @@
 	return proofs
 }
 
-func (db *BoltDB) GetProofsByKeysetId(id string) cashu.Proofs {
-	proofs := cashu.Proofs{}
->>>>>>> 777404dc
+func (db *BoltDB) GetProofsByKeysetId(id string) cashurpc.Proofs {
+	proofs := cashurpc.Proofs{}
 
 	if err := db.bolt.View(func(tx *bolt.Tx) error {
 		proofsb := tx.Bucket([]byte(proofsBucket))
@@ -98,16 +92,8 @@
 				return fmt.Errorf("error getting proofs: %v", err)
 			}
 
-<<<<<<< HEAD
-			// only append proofs with keyset ids that are from curent mint
-			for _, id := range ids {
-				if proof.Id == id {
-					proofs.Proofs = append(proofs.Proofs, proof)
-				}
-=======
 			if proof.Id == id {
 				proofs = append(proofs, proof)
->>>>>>> 777404dc
 			}
 		}
 		return nil
