--- conflicted
+++ resolved
@@ -110,15 +110,9 @@
 	C      string `json:"C"`
 }
 
-<<<<<<< HEAD
 func (db *BoltDB) GetProof(secret string) *cashurpc.Proof {
 	var proof *cashurpc.Proof
-	Y := crypto.HashToCurve([]byte(secret))
-=======
-func (db *BoltDB) GetProof(secret string) *cashu.Proof {
-	var proof *cashu.Proof
 	Y := crypto.HashToCurveDeprecated([]byte(secret))
->>>>>>> df19c627
 
 	db.bolt.View(func(tx *bolt.Tx) error {
 		proofsb := tx.Bucket([]byte(proofsBucket))
@@ -132,13 +126,8 @@
 	return proof
 }
 
-<<<<<<< HEAD
 func (b *BoltDB) SaveProof(proof *cashurpc.Proof) error {
-	Y := crypto.HashToCurve([]byte(proof.Secret))
-=======
-func (db *BoltDB) SaveProof(proof cashu.Proof) error {
-	Y := crypto.HashToCurveDeprecated([]byte(proof.Secret))
->>>>>>> df19c627
+	Y := crypto.HashToCurveDeprecated([]byte(secret))
 
 	dbproof := dbproof{
 		Y:      Y.SerializeCompressed(),
