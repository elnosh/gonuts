package mint

import (
	"buf.build/gen/go/cashu/rpc/grpc-ecosystem/gateway/v2/cashu/cashuv1gateway"
	"buf.build/gen/go/cashu/rpc/grpc/go/cashuv1grpc"
	cashurpc "buf.build/gen/go/cashu/rpc/protocolbuffers/go"
	"context"
	"encoding/json"
	"errors"
	"fmt"
	"github.com/elnosh/gonuts/mint/rpc"
	"io"
	"log/slog"
	"net/http"
	"os"
	"path/filepath"
	"strings"

	"github.com/elnosh/gonuts/cashu"
	"github.com/elnosh/gonuts/crypto"
)

const bolt11 = "bolt11"

type Server struct {
	cashuv1grpc.UnimplementedMintServer
	rpc    *rpc.Server
	mint   *Mint
	logger *slog.Logger
}

func StartMintServer(server *Server) error {
	server.rpc = rpc.NewServer(
		rpc.WithServiceHandlerFromEndpointRegistration(cashuv1gateway.RegisterMintHandlerFromEndpoint),
	)
	server.rpc.RegisterService(server.rpc.GRPC, &cashuv1grpc.Mint_ServiceDesc, server)

	return server.rpc.Serve()
}

func SetupMintServer(config Config) (*Server, error) {
	mint, err := LoadMint(config)
	if err != nil {
		return nil, err
	}

<<<<<<< HEAD
	logger := getLogger()
	mintServer := &Server{mint: mint, logger: logger}
	//mintServer.setupHttpServer()
=======
	logger, err := setupLogger()
	if err != nil {
		return nil, err
	}
	mintServer := &MintServer{mint: mint, logger: logger}
	mintServer.setupHttpServer()
>>>>>>> df19c627
	return mintServer, nil
}

func setupLogger() (*slog.Logger, error) {
	replacer := func(groups []string, a slog.Attr) slog.Attr {
		if a.Key == slog.SourceKey {
			source := a.Value.Any().(*slog.Source)
			source.File = filepath.Base(source.File)
			source.Function = filepath.Base(source.Function)
		}
		return a
	}

	mintPath := mintPath()
	logFile, err := os.OpenFile(filepath.Join(mintPath, "mint.log"), os.O_WRONLY|os.O_APPEND|os.O_CREATE, 0600)
	if err != nil {
		return nil, fmt.Errorf("error opening log file: %v", err)
	}
	logWriter := io.MultiWriter(os.Stdout, logFile)

	return slog.New(slog.NewJSONHandler(logWriter, &slog.HandlerOptions{AddSource: true, ReplaceAttr: replacer})), nil
}

func (ms *Server) LogInfo(format string, v ...any) {
	msg := fmt.Sprintf(format, v...)
	ms.logger.Info(msg)
}

func (ms *Server) Keys(ctx context.Context, request *cashurpc.KeysRequest) (*cashurpc.KeysResponse, error) {
	return buildKeysResponse(ms.mint.Keysets), nil

}

func (ms *Server) KeySets(ctx context.Context, request *cashurpc.KeysRequest) (*cashurpc.KeysResponse, error) {
	//TODO implement me
	return ms.buildAllKeysetsResponse(), nil

}

func (ms *Server) Swap(ctx context.Context, request *cashurpc.SwapRequest) (*cashurpc.SwapResponse, error) {
	response, err := ms.mint.Swap(request.Inputs, request.Outputs)
	if err != nil {
		return nil, err
	}
	return &cashurpc.SwapResponse{
		Signatures: response,
	}, nil
}

func (ms *Server) MintQuoteState(ctx context.Context, request *cashurpc.GetQuoteBolt11StateRequest) (*cashurpc.PostMintQuoteBolt11Response, error) {
	response, err := ms.mint.GetMintQuoteState(bolt11, request.QuoteId)
	if err != nil {
		return nil, err
	}
	return response, nil
}

func (ms *Server) MintQuote(ctx context.Context, request *cashurpc.PostMintQuoteBolt11Request) (*cashurpc.PostMintQuoteBolt11Response, error) {
	return ms.mint.RequestMintQuote(bolt11, request.Amount, request.Unit)

}

func (ms *Server) Mint(ctx context.Context, request *cashurpc.PostMintBolt11Request) (*cashurpc.PostMintBolt11Response, error) {
	signatures, err := ms.mint.MintTokens(bolt11, request.Quote, request.Outputs)
	if err != nil {
		return nil, err
	}
	return &cashurpc.PostMintBolt11Response{
		Signatures: signatures,
	}, nil
}

func (ms *Server) MeltQuoteState(ctx context.Context, request *cashurpc.GetQuoteBolt11StateRequest) (*cashurpc.PostMeltQuoteBolt11Response, error) {
	melt, err := ms.mint.GetMeltQuoteState(bolt11, request.QuoteId)
	if err != nil {
		return nil, err
	}
	return melt.PostMeltQuoteBolt11Response, nil
}

func (ms *Server) MeltQuote(ctx context.Context, request *cashurpc.PostMeltQuoteBolt11Request) (*cashurpc.PostMeltQuoteBolt11Response, error) {
	melt, err := ms.mint.MeltRequest(bolt11, request.Request, request.Unit)
	if err != nil {
		return nil, err
	}
	return melt.PostMeltQuoteBolt11Response, nil
}

func (ms *Server) Melt(ctx context.Context, request *cashurpc.PostMeltBolt11Request) (*cashurpc.PostMeltBolt11Response, error) {
	melt, err := ms.mint.MeltTokens(bolt11, request.Quote, request.Inputs)
	if err != nil {
		return nil, err
	}
	return melt, nil
}

func (ms *Server) Info(ctx context.Context, request *cashurpc.InfoRequest) (*cashurpc.InfoResponse, error) {
	return ms.mint.MintInfo, nil
}

func (ms *Server) CheckState(ctx context.Context, request *cashurpc.PostCheckStateRequest) (*cashurpc.PostCheckStateResponse, error) {
	//TODO implement me
	panic("implement me")
}

func buildKeysResponse(keysets map[string]crypto.Keyset) *cashurpc.KeysResponse {
	keysResponse := &cashurpc.KeysResponse{}

	for _, keyset := range keysets {
		if !keyset.Active {
			continue
		}
		pks := keyset.DerivePublic()
		keyRes := &cashurpc.Keyset{Id: keyset.Id, Unit: keyset.Unit, Keys: pks}
		keysResponse.Keysets = append(keysResponse.Keysets, keyRes)
	}

	return keysResponse
}

func (ms *Server) buildAllKeysetsResponse() *cashurpc.KeysResponse {
	keysetsResponse := &cashurpc.KeysResponse{}

	for _, keyset := range ms.mint.Keysets {
		keysetRes := &cashurpc.Keyset{Id: keyset.Id, Unit: keyset.Unit, Active: keyset.Active}
		keysetsResponse.Keysets = append(keysetsResponse.Keysets, keysetRes)
	}

	return keysetsResponse
}

func decodeJsonReqBody(req *http.Request, dst any) error {
	ct := req.Header.Get("Content-Type")
	if ct != "" {
		mediaType := strings.ToLower(strings.Split(ct, ";")[0])
		if mediaType != "application/json" {
			ctError := cashu.BuildCashuError("Content-Type header is not application/json", cashu.StandardErrCode)
			return ctError
		}
	}

	dec := json.NewDecoder(req.Body)
	// error if unknown field is specified in the json req body
	dec.DisallowUnknownFields()

	err := dec.Decode(&dst)
	if err != nil {
		var syntaxErr *json.SyntaxError
		var typeErr *json.UnmarshalTypeError
		var cashuErr *cashu.Error

		switch {
		case errors.As(err, &syntaxErr):
			msg := fmt.Sprintf("bad json at %d", syntaxErr.Offset)
			cashuErr = cashu.BuildCashuError(msg, cashu.StandardErrCode)

		case errors.As(err, &typeErr):
			msg := fmt.Sprintf("invalid %v for field %q", typeErr.Value, typeErr.Field)
			cashuErr = cashu.BuildCashuError(msg, cashu.StandardErrCode)

		case errors.Is(err, io.EOF):
			return cashu.EmptyBodyErr

		case strings.HasPrefix(err.Error(), "json: unknown field "):
			invalidField := strings.TrimPrefix(err.Error(), "json: unknown field ")
			msg := fmt.Sprintf("Request body contains unknown field %s", invalidField)
			cashuErr = cashu.BuildCashuError(msg, cashu.StandardErrCode)

		default:
			cashuErr = cashu.BuildCashuError(err.Error(), cashu.StandardErrCode)
		}
		return cashuErr
	}

	return nil
}<|MERGE_RESOLUTION|>--- conflicted
+++ resolved
@@ -44,18 +44,9 @@
 		return nil, err
 	}
 
-<<<<<<< HEAD
 	logger := getLogger()
 	mintServer := &Server{mint: mint, logger: logger}
 	//mintServer.setupHttpServer()
-=======
-	logger, err := setupLogger()
-	if err != nil {
-		return nil, err
-	}
-	mintServer := &MintServer{mint: mint, logger: logger}
-	mintServer.setupHttpServer()
->>>>>>> df19c627
 	return mintServer, nil
 }
 
