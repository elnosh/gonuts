--- conflicted
+++ resolved
@@ -10,53 +10,11 @@
 	"fmt"
 )
 
-<<<<<<< HEAD
 type BlindedMessages []*cashurpc.BlindedMessage
 
 type BlindedSignatures []*cashurpc.BlindedSignature
 
 func Amount(proofs []*cashurpc.Proof) uint64 {
-=======
-// Cashu BlindedMessage. See https://github.com/cashubtc/nuts/blob/main/00.md#blindedmessage
-type BlindedMessage struct {
-	Amount uint64 `json:"amount"`
-	B_     string `json:"B_"`
-	Id     string `json:"id"`
-
-	// including Witness field for now to avoid throwing error when parsing json
-	// from clients that include this field even when mint does not support it.
-	Witness string `json:"witness,omitempty"`
-}
-
-type BlindedMessages []BlindedMessage
-
-// Cashu BlindedSignature. See https://github.com/cashubtc/nuts/blob/main/00.md#blindsignature
-type BlindedSignature struct {
-	Amount uint64 `json:"amount"`
-	C_     string `json:"C_"`
-	Id     string `json:"id"`
-}
-
-type BlindedSignatures []BlindedSignature
-
-// Cashu Proof. See https://github.com/cashubtc/nuts/blob/main/00.md#proof
-type Proof struct {
-	Amount uint64 `json:"amount"`
-	Id     string `json:"id"`
-	Secret string `json:"secret"`
-	C      string `json:"C"`
-
-	// including Witness field for now to avoid throwing error when parsing json
-	// from clients that include this field even when mint does not support it.
-	Witness string `json:"witness,omitempty"`
-}
-
-type Proofs []Proof
-
-// Amount returns the total amount from
-// the array of Proof
-func (proofs Proofs) Amount() uint64 {
->>>>>>> df19c627
 	var totalAmount uint64 = 0
 	for _, proof := range proofs {
 		totalAmount += proof.Amount
@@ -64,27 +22,9 @@
 	return totalAmount
 }
 
-<<<<<<< HEAD
 func NewToken(proofs []*cashurpc.Proof, mint string, unit string) cashurpc.TokenV3 {
 	tokenProof := cashurpc.BaseToken{Mint: mint, Proofs: proofs}
 	return cashurpc.TokenV3{Token: []*cashurpc.BaseToken{&tokenProof}, Unit: unit}
-=======
-// Cashu token. See https://github.com/cashubtc/nuts/blob/main/00.md#token-format
-type Token struct {
-	Token []TokenProof `json:"token"`
-	Unit  string       `json:"unit"`
-	Memo  string       `json:"memo,omitempty"`
-}
-
-type TokenProof struct {
-	Mint   string `json:"mint"`
-	Proofs Proofs `json:"proofs"`
-}
-
-func NewToken(proofs Proofs, mint string, unit string) Token {
-	tokenProof := TokenProof{Mint: mint, Proofs: proofs}
-	return Token{Token: []TokenProof{tokenProof}, Unit: unit}
->>>>>>> df19c627
 }
 
 func DecodeToken(tokenstr string) (*cashurpc.TokenV3, error) {
@@ -113,32 +53,6 @@
 	return &token, nil
 }
 
-<<<<<<< HEAD
-=======
-// ToString serializes the token to a string
-func (t *Token) ToString() string {
-	jsonBytes, err := json.Marshal(t)
-	if err != nil {
-		panic(err)
-	}
-
-	token := base64.URLEncoding.EncodeToString(jsonBytes)
-	return "cashuA" + token
-}
-
-// TotalAmount returns the total amount
-// from the array of Proofs in the token
-func (t *Token) TotalAmount() uint64 {
-	var totalAmount uint64 = 0
-	for _, tokenProof := range t.Token {
-		for _, proof := range tokenProof.Proofs {
-			totalAmount += proof.Amount
-		}
-	}
-	return totalAmount
-}
-
->>>>>>> df19c627
 type CashuErrCode int
 
 // Error represents an error to be returned by the mint
